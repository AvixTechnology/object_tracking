--- conflicted
+++ resolved
@@ -217,7 +217,6 @@
                     deduced_long, deduced_lat, deduced_alt = self.find_location() # next we need to use the angle to deduce the right one
                     #print it out
                     self.get_logger().info(f'GPS: {deduced_long},{deduced_lat},{deduced_alt}')
-<<<<<<< HEAD
                     gps_msg = TargetGPS()
                     gps_msg.target_longitude = deduced_long
                     gps_msg.target_latitude = deduced_lat
@@ -226,12 +225,6 @@
 
                     #TODO a kalman filter here could suit the requirement, but first need to study the fluctuation
                     self.targetGPS_publisher.publish(gps_msg)
-=======
-                else:
-                    deduced_long, deduced_lat, deduced_alt = 1.0,1.0,1.0
-            else:
-                deduced_long, deduced_lat, deduced_alt = 0.0,0.0,0.0
->>>>>>> e537916f
 
             self.detection.id = id  # Assign the detection ID
             self.detection.bbox = tlbr  # Replace with actual bbox coordinates
