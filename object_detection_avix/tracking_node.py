--- conflicted
+++ resolved
@@ -198,11 +198,8 @@
         # REID related
         self.currentID = -1
         self.lastframe_istracking = -1 
-<<<<<<< HEAD
         self.imageCount = 0 # for skipping frames
         self.time_elapsed = 0 # for skipping frames
-=======
->>>>>>> 1776737b
         self.lastframe_istracking_after_zoom_out=-1
         self.zooming_flag=False
       
