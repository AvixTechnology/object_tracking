"""
TrackingNode is designed for object tracking and localization within a robotic system, 
leveraging data fusion from multiple sensors. It subscribes to image streams, gimbal state, GPS data, and tracking commands, 
processing this information to maintain a lock on designated targets identified by an object detection model. The node utilizes 
the YOLO object detection algorithm for identifying targets within visual data, enhanced with Kalman Filtering and ReID (Re-Identification) 
tracking for improved precision and stability in tracking movements. Additionally, it computes target localization by translating 
visual tracking data into GPS coordinates, using the platform's gimbal orientation and GPS state to estimate the target's position.

The node is designed to interface with various components of a UAV or robotic platform, including:
- Image data from a gimbal-mounted camera for object detection and tracking.
- Gimbal orientation data for accurate target angle estimation.
- GPS data from the platform for calculating the target's geolocation.
- Custom action servers for receiving tracking and following commands, allowing for dynamic control over the tracking process.

Features include:
- Subscription to ROS topics for real-time image data, gimbal info, and platform state.
- Action server implementation for processing object detection and following commands.
- Integration of the YOLO model for object detection, supported by Kalman Filtering and ReID tracking for robust target tracking.
- Calculation of target GPS coordinates from visual data, utilizing the platform's orientation and position.
- Publication of tracking updates, including target deviation and detected objects' information, for further processing or control actions.

This node is a crucial component for applications requiring autonomous tracking and localization capabilities, such as search and rescue, surveillance, 
and target following, providing a versatile and reliable solution for integrating complex sensor data into actionable insights.

Dependencies:
- ROS 2 (Robot Operating System)
- OpenCV for image processing
- PyTorch and ultralytics YOLO for object detection
- CvBridge for converting between ROS image messages and OpenCV images
- NumPy for numerical computations
- Avix related package: avix_msg, avix_action

Services and Topics:
- /object_detection_cmd: Action server for receiving object detection and following commands.
- /tracking_update: Published tracking updates, including target deviation and detected objects' information, for further processing or control actions.


Current Updates:
- 1.0.1: Update Kalman Filter for better tracking stability (Target GPS position and altitude)

Author: Hsinhua Lu
Date: 2024/4/7
Version: 0.6.1
"""

import rclpy
from rclpy.node import Node
from sensor_msgs.msg import Image
from avix_utils.msg import  ObjectDetection, ObjectDetections, MQ3State
import torch
import cv2
#from object_detection_util import KalmanFilter ,ReIDTrack
from object_detection_avix.object_detection_util import ReIDTrack
from cv_bridge import CvBridge, CvBridgeError
import numpy as np  
import time 




# for reading engine
from avix_utils.avix_enums import ObjectDetectionMode
from avix_utils import avix_common
from avix_utils.srv import ObjectDetectionStatus, EnableFunction, GetGimbalInfo

torch.cuda.device(0)
torch.manual_seed(23) #for cuda initialization bugs
torch.device('cuda' if torch.cuda.is_available() else 'cpu' )

# status system 
from dataclasses import dataclass
@dataclass
class NodeState:
    enabled: bool = False
    is_intializing: bool = True
    is_detecting: bool = False
    detection_mode: ObjectDetectionMode = ObjectDetectionMode.Yolov8_BotSort
    
class TrackingNode(Node):
    def __init__(self):
        super().__init__('object_tracking_node')
        # Subscribe to image coming
        self.image_subscriber = self.create_subscription(
            Image, 
            avix_common.KTG_EO_IMG, 
            self.image_callback, 
            10
        )

        self.master_subscriber = self.create_subscription(
            MQ3State, 
            avix_common.MQ3_STATUS, 
            self.master_status_callback, 
            10
        )
    
        # Publisher for the Detections
        self.box_publisher = self.create_publisher(
            ObjectDetections, 
            avix_common.OBJECT_DETECTIONS, 
            10
        ) 

        # state control
        self.state = NodeState()

        # Timer to reset tracking status
        self.tracking_timer = self.create_timer(3.0, self.reset_following_status)
        self.last_tracking_time = self.get_clock().now()

        #status service
        # Service for status checking
        self.status_service = self.create_service(
            ObjectDetectionStatus,
            avix_common.OBJECT_DETECTION_STATUS,
            self.handle_get_status
        )

        # service to enable object detection
        self.enbale_service = self.create_service(
            EnableFunction,
            avix_common.ENABLE_OBJECT_DETECTION,
            self.handle_enable_object_detection
        )

        #check if enviornment is ok
        if(not torch.cuda.is_available()):
            self.get_logger().error(f'Pytorch has no cuda support, please reinstall')

        self.get_logger().info(f'Initializing Model...')

        # Initialize CV bridge
        self.bridge = CvBridge()

        self.model=ReIDTrack()
        # Generate a random image
        random_image = np.random.randint(0, 256, (720, 1280, 3), dtype=np.uint8)

        # Convert the image to bgr8 format
        random_image_bgr8 = cv2.cvtColor(random_image, cv2.COLOR_RGB2BGR)

        self.model.track(random_image_bgr8)

        # initialization done
        self.state.is_intializing = False
         # Timer to reset following status
        self.detection_timer = self.create_timer(3.0, self.reset_following_status)
        self.last_tracking_time = self.get_clock().now()

        self.detection = ObjectDetection()
        self.objects_data = ObjectDetections()

        # intialize the client
        self.cli_gimbal_info = self.create_client(GetGimbalInfo, avix_common.KTG_CAMERA_INFO)
        
        # Wait for services to start
        self.wait_for_services()
        self.init_gimbal_info =False
        # request the camera info
        self.get_camera_info()

<<<<<<< HEAD
        self.get_logger().info(f'*******Object Dtection Node startedasd (V1.0.1)**********')
=======
        self.get_logger().info(f'*******Object Detection Node started (V1.0.1)**********')
>>>>>>> 3c425f6f
    
    # ============service related============
    # region Service Related
    def wait_for_services(self):
        while not self.cli_gimbal_info.wait_for_service(timeout_sec=3.0):
            self.get_logger().info('[Gimbal info] Service not available, waiting again... Please boot it up if have not!')

    def get_camera_info(self):
        request = GetGimbalInfo.Request()  
        future = self.cli_gimbal_info.call_async(request)
        rclpy.spin_until_future_complete(self, future)
        response = future.result()
        self.input_width = response.resolution_x
        self.input_height = response.resolution_y
        self.init_gimbal_info= True
<<<<<<< HEAD
=======

        self.get_logger().info(f'Camera info get! resolution: ({self.input_width}.{self.input_height})')

>>>>>>> 3c425f6f
        

    def reset_following_status(self):
        if not self.state.is_detecting:
            return # no need to reset
        current_time = self.get_clock().now()
        if (current_time - self.last_tracking_time).nanoseconds > 3 * 1e9:
            self.state.is_detecting = False

    def handle_get_status(self, request, response):
        response.enabled = self.state.enabled
        response.is_detecting = self.state.is_detecting
        response.detection_mode = self.state.detection_mode.value
        response.is_intializing = self.state.is_intializing
        return response
    
    def handle_enable_object_detection(self, request, response):
        self.get_logger().info(f"Incoming request {request}")
        if self.state.enabled == request.enable:
            if request.enable:
                response.error_code = 100
            else:
                response.error_code = 101
            response.success = False
            return response
        
        if request.enable:
            if self.state.is_intializing:
                response.success = False
                response.error_code = 1
                response.message = 'Tracking system is not initialized.'
                self.get_logger().warn("Tracking system is not initialized. Skipping the enable service request.")
                return response
            
            self.state.enabled = True
        else:
            self.state.enabled = False
        
        response.error_code = 0
        response.success = True
        self.get_logger().info(f"response is {response}")
        return response
    

    def master_status_callback(self, msg):  
        # check if the targetid is the same
        if self.state.enabled != msg.detection_enabled:
            self.get_logger().warn(f'[SEVERE] Following status does not match, current {self.state.enabled} vs master {msg.detection_enabled}. Changing to it...')
            self.state.enabled = msg.detection_enabled
    # endregion

    # ============image related============
    # region image related
    def image_callback(self, msg):
        start =time.time()
        # not run the model if not initialized
        if self.state.is_intializing:
            return

        # not run the model if tracking is disabled
        if not self.state.enabled:
            return
        
        # wait gettting the gimbal info 
        if not self.init_gimbal_info:
            return
        
        # Convert ROS Image message to CV2 format and pass it to model
        try:
            # Convert the ROS Image message to a CV2 image
            cv_image = self.bridge.imgmsg_to_cv2(msg, 'bgr8')
        except CvBridgeError as e:
            self.get_logger().error(f'Error converting ROS Image to OpenCV: {e}')
            return
        # readtime=time.time()
        # print("readtime: ", readtime-start)
        # Check the size of the image
        height, width = cv_image.shape[:2]
        if width != self.input_width or height != self.input_height:
            # resize the image
            self.get_logger().warn(
               f"Received image of dimensions ({width}, {height}), which does not match expected dimensions ({self.input_width}, {self.input_height}). Resizing image.")
            cv_image = cv2.resize(cv_image, (self.input_width, self.input_height))

        # do the tracking
        
        results , _ , _ = self.model.track(cv_image)
        # Prepare the objects' data

        num_detections = 0
        # analyze the results
        # if it is following object

        # track_time =time.time()
        # print("tracktime: " , track_time-readtime)
        self.objects_data = ObjectDetections()

        for t in results:
            self.detection = ObjectDetection()
            tlbr = t.tlbr
            tid = t.track_id
            tcls = t.cls
            c,  id = int(tcls), int(tid) %128
            x1,y1,x2,y2=tlbr[0],tlbr[1],tlbr[2],tlbr[3]


            self.detection.id = id  # Assign the detection ID
            self.detection.bbox = tlbr  # Replace with actual bbox coordinates
            self.detection.class_type = c  # Replace with actual class type
            self.detection.confidence = float(0)  # Replace with actual confidence
            num_detections +=1

            self.objects_data.detections.append(self.detection)

        #self.get_logger().info(f'object data: {objects_data}')
        print(num_detections)
        if(num_detections>0): 
            self.objects_data.num_detections = num_detections
            print("sent the detection msg")
            self.box_publisher.publish(self.objects_data)

        self.last_tracking_time = self.get_clock().now()
        self.state.is_detecting = True

        end =time.time()
        self.get_logger().info(f"all time : { end - start} ")
    # endregion




def main(args=None):
    rclpy.init(args=args)
    node = TrackingNode()
    rclpy.spin(node)
    node.destroy_node()
    rclpy.shutdown()

if __name__ == '__main__':
    main()<|MERGE_RESOLUTION|>--- conflicted
+++ resolved
@@ -159,11 +159,8 @@
         # request the camera info
         self.get_camera_info()
 
-<<<<<<< HEAD
-        self.get_logger().info(f'*******Object Dtection Node startedasd (V1.0.1)**********')
-=======
         self.get_logger().info(f'*******Object Detection Node started (V1.0.1)**********')
->>>>>>> 3c425f6f
+
     
     # ============service related============
     # region Service Related
@@ -179,12 +176,10 @@
         self.input_width = response.resolution_x
         self.input_height = response.resolution_y
         self.init_gimbal_info= True
-<<<<<<< HEAD
-=======
 
         self.get_logger().info(f'Camera info get! resolution: ({self.input_width}.{self.input_height})')
 
->>>>>>> 3c425f6f
+
         
 
     def reset_following_status(self):
